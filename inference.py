"""TTS Inference script."""

import configargparse
import logging
import os
import torch
import sys
from utils.util import set_deterministic_pytorch
from fastspeech import FeedForwardTransformer
from dataset.texts import phonemes_to_sequence
import time
from dataset.audio_processing import griffin_lim
import numpy as np
from utils.stft import STFT
from scipy.io.wavfile import write
from dataset.texts import valid_symbols
from utils.hparams import HParam, load_hparam_str
from dataset.texts.cleaners import english_cleaners, punctuation_removers
import matplotlib.pyplot as plt
from g2p_en import G2p


def synthesis(args, text, hp):
    """Decode with E2E-TTS model."""
    set_deterministic_pytorch(args)
    # read training config
    idim = hp.symbol_len
    odim = hp.num_mels
    model = FeedForwardTransformer(idim, odim, hp)
    print(model)

    if os.path.exists(args.path):
        print("\nSynthesis Session...\n")
        model.load_state_dict(torch.load(args.path), strict=False)
    else:
        print("Checkpoint not exixts")
        return None

    model.eval()

    # set torch device
    device = torch.device("cuda" if args.ngpu > 0 else "cpu")
    model = model.to(device)

    input = np.asarray(phonemes_to_sequence(text.split()))
    text = torch.LongTensor(input)
    text = text.cuda()
    # [num_char]

    with torch.no_grad():
        # decode and write
        idx = input[:5]
        start_time = time.time()
        print("text :", text.size())
        outs, probs, att_ws = model.inference(text, hp)
        print("Out size : ", outs.size())

        logging.info(
            "inference speed = %s msec / frame."
            % ((time.time() - start_time) / (int(outs.size(0)) * 1000))
        )
        if outs.size(0) == text.size(0) * args.maxlenratio:
            logging.warning("output length reaches maximum length .")

        print("mels", outs.size())
        mel = outs.cpu().numpy()  # [T_out, num_mel]
        print("numpy ", mel.shape)

        return mel


### for direct text/para input ###


g2p = G2p()


def plot_mel(mels):
    melspec = mels.reshape(1, 80, -1)
    plt.imshow(melspec.detach().cpu()[0], aspect="auto", origin="lower")
    plt.savefig("mel.png")


def preprocess(text):

    # input - line of text
    # output - list of phonemes
    str1 = " "
    clean_content = english_cleaners(text)
    clean_content = punctuation_removers(clean_content)
    phonemes = g2p(clean_content)

<<<<<<< HEAD
    phonemes = ["" if x==" " else x for x in phonemes]
    phonemes = ["pau" if x=="," else x for x in phonemes]
    phonemes = ["pau" if x=="." else x for x in phonemes]
=======
    phonemes = ["" if x == " " else x for x in phonemes]
    phonemes = ["pau" if x == "," else x for x in phonemes]
    phonemes = ["pau" if x == "." else x for x in phonemes]
>>>>>>> acdedc83
    phonemes = str1.join(phonemes)

    return phonemes


def process_paragraph(para):
    # input - paragraph with lines seperated by "."
    # output - list with each item as lines of paragraph seperated by suitable padding
    text = []
    for lines in para.split("."):
        text.append(lines)

    return text


def synth(text, model, hp):
    """Decode with E2E-TTS model."""

    print("TTS synthesis")

    model.eval()
    # set torch device
    device = torch.device("cuda" if hp.train.ngpu > 0 else "cpu")
    model = model.to(device)

    input = np.asarray(phonemes_to_sequence(text))

    text = torch.LongTensor(input)
    text = text.to(device)

    with torch.no_grad():
        print("predicting")
        outs = model.inference(text)  # model(text) for jit script
        mel = outs
    return mel


def main(args):
    """Run deocding."""
    para_mel = []
    parser = get_parser()
    args = parser.parse_args(args)

    logging.info("python path = " + os.environ.get("PYTHONPATH", "(None)"))

    print("Text : ", args.text)
    print("Checkpoint : ", args.checkpoint_path)
    if os.path.exists(args.checkpoint_path):
        checkpoint = torch.load(args.checkpoint_path)
    else:
        logging.info("Checkpoint not exixts")
        return None

    if args.config is not None:
        hp = HParam(args.config)
    else:
        hp = load_hparam_str(checkpoint["hp_str"])

    idim = len(valid_symbols)
    odim = hp.audio.num_mels
    model = FeedForwardTransformer(
        idim, odim, hp
    )  # torch.jit.load("./etc/fastspeech_scrip_new.pt")

    os.makedirs(args.out, exist_ok=True)
    if args.old_model:
        logging.info("\nSynthesis Session...\n")
        model.load_state_dict(checkpoint, strict=False)
    else:
        checkpoint = torch.load(args.checkpoint_path)
        model.load_state_dict(checkpoint["model"])

    text = process_paragraph(args.text)

    for i in range(0, len(text)):
        txt = preprocess(text[i])
        audio = synth(txt, model, hp)
        m = audio.T
        para_mel.append(m)

    m = torch.cat(para_mel, dim=1)
    np.save("mel.npy", m.cpu().numpy())
    plot_mel(m)

    if hp.train.melgan_vocoder:
        m = m.unsqueeze(0)
        print("Mel shape: ", m.shape)
        vocoder = torch.hub.load("seungwonpark/melgan", "melgan")
        vocoder.eval()
        if torch.cuda.is_available():
            vocoder = vocoder.cuda()
            mel = m.cuda()

        with torch.no_grad():
            wav = vocoder.inference(
                mel
            )  # mel ---> batch, num_mels, frames [1, 80, 234]
            wav = wav.cpu().float().numpy()
    else:
        stft = STFT(filter_length=1024, hop_length=256, win_length=1024)
        print(m.size())
        m = m.unsqueeze(0)
        wav = griffin_lim(m, stft, 30)
        wav = wav.cpu().numpy()
    save_path = "{}/test_tts.wav".format(args.out)
    write(save_path, hp.audio.sample_rate, wav.astype("int16"))


# NOTE: you need this func to generate our sphinx doc
def get_parser():
    """Get parser of decoding arguments."""
    parser = configargparse.ArgumentParser(
        description="Synthesize speech from text using a TTS model on one CPU",
        config_file_parser_class=configargparse.YAMLConfigFileParser,
        formatter_class=configargparse.ArgumentDefaultsHelpFormatter,
    )
    # general configuration

    parser.add_argument(
        "-c", "--config", type=str, required=True, help="yaml file for configuration"
    )
    parser.add_argument(
        "-p",
        "--checkpoint_path",
        type=str,
        default=None,
        help="path of checkpoint pt file to resume training",
    )
    parser.add_argument("--out", type=str, required=True, help="Output filename")
    parser.add_argument(
        "-o", "--old_model", action="store_true", help="Resume Old model "
    )
    # task related
    parser.add_argument(
        "--text", type=str, required=True, help="Filename of train label data (json)"
    )
    parser.add_argument(
        "--pad", default=2, type=int, help="padd value at the end of each sentence"
    )
    return parser


if __name__ == "__main__":
    print("Starting")
    main(sys.argv[1:])<|MERGE_RESOLUTION|>--- conflicted
+++ resolved
@@ -89,16 +89,10 @@
     clean_content = english_cleaners(text)
     clean_content = punctuation_removers(clean_content)
     phonemes = g2p(clean_content)
-
-<<<<<<< HEAD
-    phonemes = ["" if x==" " else x for x in phonemes]
-    phonemes = ["pau" if x=="," else x for x in phonemes]
-    phonemes = ["pau" if x=="." else x for x in phonemes]
-=======
+ 
     phonemes = ["" if x == " " else x for x in phonemes]
     phonemes = ["pau" if x == "," else x for x in phonemes]
     phonemes = ["pau" if x == "." else x for x in phonemes]
->>>>>>> acdedc83
     phonemes = str1.join(phonemes)
 
     return phonemes
